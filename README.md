# Setup

```sh
# download Miniconda from https://conda.io/
curl -OL https://repo.continuum.io/miniconda/Miniconda3-latest-Linux-x86_64.sh
# execute intall file
bash Miniconda*.sh
# relogin to apply PATH changes
exit

# install pytorch
conda install pytorch -c pytorch
# check CUDA version
python -c 'import torch; print(torch.version.cuda)'
# chech torch GPU
# See question: https://stackoverflow.com/questions/48152674/how-to-check-if-pytorch-is-using-the-gpu
python -c 'import torch; print(torch.rand(2,3).cuda())'

# clone repo
git clone git@bitbucket.org:dllllb/dltranz.git

# install dependencies
cd dltranz
pip install -r requirements.txt

# download datasets
./get-data.sh

# convert datasets from transaction list to features for metric learning
./make-datasets.sh
```

# Run scenario

## age-pred dataset
### Main scenario, best params

```sh
cd dltrans/opends

# Train metric learning model
python metric_learning.py --conf conf/age_pred_dataset.hocon conf/age_pred_ml_params_train.json

# With pretrained mertic learning model run inference ang take embeddings for each customer
python ml_inference.py --conf conf/age_pred_dataset.hocon conf/age_pred_ml_params_inference.json

# Train supervised model and save scores to file
python -m scenario_age_pred fit_target --conf conf/age_pred_dataset.hocon conf/age_pred_target_params_train.json

# Take pretrained ml model and fine tune it in supervised mode and save scores to file
python -m scenario_age_pred fit_finetuning --conf conf/age_pred_dataset.hocon conf/age_pred_finetuning_params_train.json

# Run estimation for different approaches
# Check some options with `--help` argument
python -m scenario_age_pred compare_approaches

# check the results
cat runs/scenario_age_pred.csv
```

<<<<<<< HEAD
### Test model configurations
```sh
cd dltrans/opends

export SC_DEVICE="cuda"

# run all scenarios or selet one
./scenario_age_pred/bins/*.sh

# check the results
cat runs/scenario_age_pred_*.csv

```


=======
### Semi-supervised setup
```sh
# Train a supervised model on a part of the dataset and save scores to file
python -m scenario_age_pred fit_target params.labeled_amount=2700 \
output.test.path="../data/age-pred/target_scores_2700/test" \
output.valid.path="../data/age-pred/target_scores_2700/valid" \
--conf conf/age_pred_target_dataset.hocon conf/age_pred_target_params_train.json

# Take the pretrained self-supervised model and fine tune it on a part of the dataset in supervised mode; save scores to file
python -m scenario_age_pred fit_finetuning dataset.labeled_amount=2700 \
output.test.path="../data/age-pred/finetuning_scores_2700/test" \
output.valid.path="../data/age-pred/finetuning_scores_2700/valid" \
--conf conf/age_pred_target_dataset.hocon conf/age_pred_finetuning_params_train.json

# Train semi-supervised model with pseudo_labeling; save scores to file
python -m scenario_age_pred fit_finetuning dataset.labeled_amount=2700 \
output.test.path="../data/age-pred/pseudo_labeling_2700/test" \
output.valid.path="../data/age-pred/pseudo_labeling_2700/valid" \
--conf conf/age_pred_target_dataset.hocon conf/age_pred_finetuning_params_train.json

# compare approaches (fit target vs. fit tunning ml model vs. pseudo-labeling vs. ml embeddings vs. baseline(GBDT))
python -m scenario_age_pred compare_approaches \
--labeled_amount 2700 \
--target_score_file_names target_scores_2700 finetuning_scores_2700 pseudo_labeling_2700 \
--output_file runs/semi_scenario_age_pred_2700.csv

```

>>>>>>> 05ebb06d
## gender dataset

```sh
cd dltrans/opends

# Train metric learning model
python metric_learning.py --conf conf/gender_dataset.hocon conf/gender_ml_params_train.json

# With pretrained mertic learning model run inference ang take embeddings for each customer
python ml_inference.py --conf conf/gender_dataset.hocon conf/gender_ml_params_inference.json

# Train supervised model and save scores to file
python -m scenario_gender fit_target --conf conf/gender_dataset.hocon conf/gender_target_params_train.json

# Take pretrained ml model and fine tune it in supervised mode and save scores to file
python -m scenario_gender fit_finetuning --conf conf/gender_dataset.hocon conf/gender_finetuning_params_train.json

# Run estimation for different approaches
# Check some options with `--help` argument
python -m scenario_gender compare_approaches

# check the results
cat runs/scenario_gender.csv
```

## tinkoff dataset: Story recommendation with cold start

```sh
cd dltrans/opends

# Train metric learning model
python metric_learning.py --conf conf/tinkoff_dataset.hocon conf/tinkoff_train_params.json

# With pretrained mertic learning model run inference ang take embeddings for each customer
python ml_inference.py --conf conf/tinkoff_dataset.hocon conf/tinkoff_inference_params.json

# Run estimation for different approaches
# Check some options with `--help` argument
dltrans/opends $ 
rm runs/scenario_tinkoff.json

python -m scenario_tinkoff train --name 'baseline_const' --user_layers 1 --item_layers 1 --max_epoch 2

python -m scenario_tinkoff train --name 'no user features' --user_layers 1 --item_layers E
python -m scenario_tinkoff train --name 'ml embeddings'  --use_embeddings --user_layers 1T --item_layers E1
python -m scenario_tinkoff train --name 'transactional stat'  --use_trans_common_features --use_trans_mcc_features --user_layers 1T --item_layers E1
python -m scenario_tinkoff train --name 'social demograpy' --use_gender --user_layers 1T --item_layers E1

# check the results
python -m scenario_tinkoff convert_history_file --report_file "runs/scenario_tinkoff.csv"

cat "runs/scenario_tinkoff.csv"
```

## tinkoff dataset: Socio-demographic characteristics by transactions
Note. This is the same dataset as in previous step.
You don't need retun metric learning model train and recalculate embeddings.
Use the ones you have already prepared.

```sh
cd dltrans/opends

# (If wasn't ran before) Train metric learning model
python metric_learning.py --conf conf/tinkoff_dataset.hocon conf/tinkoff_train_params.json

# (If wasn't ran before) With pretrained mertic learning model run inference ang take embeddings for each customer
python ml_inference.py --conf conf/tinkoff_dataset.hocon conf/tinkoff_inference_params.json


# Run estimation for different approaches
# Check some options with `--help` argument
python -m scenario_tin_cls compare_approaches

# check the results
cat runs/scenario_tin_cls_*.csv

```


## common scenario (work in progress)

### Train metric learning model

Run this script for every project: age-pred, tinkoff, gender.
Provide valid dataset description in hocon file and model params in json file

```sh
python metric_learning.py --conf conf/tinkoff_dataset.hocon conf/tinkoff_train_params.json
```

### With pretrained mertic learning model run inference ang take embeddings for each customer

Run this script for every project: age-pred, tinkoff, gender.
Provide valid dataset description in hocon file and model inference params in json file

```sh
python ml_inference.py --conf conf/dataset.hocon conf/ml_params_inference.json
```

### Use embeddings for each customer as a features for specific machine learning problem

See code in notebooks in `notebooks/`.<|MERGE_RESOLUTION|>--- conflicted
+++ resolved
@@ -58,23 +58,6 @@
 cat runs/scenario_age_pred.csv
 ```
 
-<<<<<<< HEAD
-### Test model configurations
-```sh
-cd dltrans/opends
-
-export SC_DEVICE="cuda"
-
-# run all scenarios or selet one
-./scenario_age_pred/bins/*.sh
-
-# check the results
-cat runs/scenario_age_pred_*.csv
-
-```
-
-
-=======
 ### Semi-supervised setup
 ```sh
 # Train a supervised model on a part of the dataset and save scores to file
@@ -103,7 +86,21 @@
 
 ```
 
->>>>>>> 05ebb06d
+### Test model configurations
+```sh
+cd dltrans/opends
+
+export SC_DEVICE="cuda"
+
+# run all scenarios or selet one
+./scenario_age_pred/bins/*.sh
+
+# check the results
+cat runs/scenario_age_pred_*.csv
+
+```
+
+
 ## gender dataset
 
 ```sh
