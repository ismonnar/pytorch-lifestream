import logging
import warnings

import torch
from copy import deepcopy
from ignite.contrib.handlers import ProgressBar, LRScheduler, create_lr_scheduler_with_warmup
from ignite.contrib.handlers.param_scheduler import ParamScheduler
from ignite.handlers import ModelCheckpoint
from ignite.metrics import RunningAverage
import numpy as np
import pandas as pd
from math import sqrt

warnings.filterwarnings('ignore', module='tensorboard.compat.tensorflow_stub.dtypes')
from torch.utils.tensorboard import SummaryWriter
from dltranz.seq_encoder import PaddedBatch
from dltranz.swa import SWA

from ignite.engine import Engine, Events, create_supervised_trainer, create_supervised_evaluator
import ignite
from bisect import bisect_right

logger = logging.getLogger(__name__)


def batch_to_device(batch, device, non_blocking):
    x, y = batch
<<<<<<< HEAD
    if not isinstance(x, dict):
        new_x = x.to(device=device, non_blocking=non_blocking)
        new_y = y.to(device=device, non_blocking=non_blocking)
        return new_x, new_y
    else:
        batches = {}
        for key, sx in x.items():
            batches[key] = x.to(device=device, non_blocking=non_blocking)
=======

    if isinstance(x, dict):
        batches = {}
        for key, sx in x.items():
            batches[key] = sx.to(device=device, non_blocking=non_blocking)
>>>>>>> 2f699202
        new_y = y.to(device=device, non_blocking=non_blocking)
        return batches, new_y

    elif isinstance(x, tuple):
        batches = []
        for sx in x:
            batches.append(sx.to(device=device, non_blocking=non_blocking))
        new_y = y.to(device=device, non_blocking=non_blocking)
        return tuple(batches), new_y

    else:
        new_x = x.to(device=device, non_blocking=non_blocking)
        new_y = y.to(device=device, non_blocking=non_blocking)
        return new_x, new_y


def get_optimizer(model, params):
    """Returns optimizer

    :param model: model with his `model.named_parameters()`
    :param params: dict with options:
        ['train.lr']: `lr` for Adam optimizer
        ['train.weight_decay']: `weight_decay` for Adam optimizer
        ['train.optimiser_params']: (optional) list of tuples (par_name, options),
            each tuple define new parameter group.
            `par_name` is end of parameter name from `model.named_parameters()` for this parameter group
            'options' is dict with options for this parameter group
    :return:
    """
    optimiser_params = params.get('train.optimiser_params', None)
    if optimiser_params is None:
        parameters = model.parameters()
    else:
        parameters = []
        for par_name, options in optimiser_params.items():
            options = options.copy()
            options['params'] = [v for k, v in model.named_parameters() if k.startswith(par_name)]
            parameters.append(options)
        default_options = {
            'params': [v for k, v in model.named_parameters() if all(
                (not k.startswith(par_name) for par_name, options in optimiser_params.items())
            )]}
        parameters.append(default_options)
    optimizer = torch.optim.Adam(parameters, lr=params['train.lr'], weight_decay=params['train.weight_decay'])

    if params.get('train.swa', None):
        optimizer = SWA(optimizer)

    return optimizer


class SchedulerWrapper(torch.optim.lr_scheduler._LRScheduler):
    def __init__(self, scheduler):
        self.scheduler = scheduler

    def __call__(self, *args, **kwargs):
        self.scheduler.step()

    def step(self, epoch=None):
        self.scheduler.step(epoch)


class ReduceLROnPlateauWrapper(torch.optim.lr_scheduler.ReduceLROnPlateau):
    def __init__(self, scheduler):
        self.scheduler = scheduler

    def __call__(self, metric_value, *args, **kwargs):
        self.scheduler.step(metric_value)

    def step(self, metric, epoch=None):
        self.scheduler.step(metric, epoch)


class MultiGammaScheduler(torch.optim.lr_scheduler.MultiStepLR):

    def __init__(self, optimizer, milestones, gammas, gamma=0.1, last_epoch=-1):
        self.gammas = gammas
        super(MultiGammaScheduler, self).__init__(optimizer, milestones, gamma, last_epoch)

    def get_lr(self):
        idx = bisect_right(self.milestones, self.last_epoch)
        gammas = self.gammas[:idx]
        gamma = np.prod(gammas)
        return [base_lr * gamma for base_lr in self.base_lrs]


def get_lr_scheduler(optimizer, params):
    if 'scheduler' in params:
        # TODO: check the this code branch
        if params['scheduler.current'] != '':
            scheduler_type = params['scheduler.current']

            scheduler_params = params[f'scheduler.{scheduler_type}']

            if scheduler_type == 'MultiGammaScheduler':
                scheduler = MultiGammaScheduler(optimizer,
                                         milestones=scheduler_params['milestones'],
                                         gammas=scheduler_params['gammas'],
                                         gamma=scheduler_params['gamma'],
                                         last_epoch=scheduler_params['last_epoch'])

            logger.info('MultiGammaScheduler used')

    elif params['lr_scheduler'].get('CosineAnnealing', False):
        T_max = params['train']['n_epoch']
        eta_min = params['lr_scheduler'].get('eta_min', 0)
        scheduler = torch.optim.lr_scheduler.CosineAnnealingLR(optimizer, T_max=T_max, eta_min=eta_min)
        logger.info('CosineAnnealingLR lr_scheduler used')
        wrapper = SchedulerWrapper

    elif params['lr_scheduler'].get('ReduceLROnPlateau', False):
        mode = params['lr_scheduler'].get('mode', 'max')
        factor = params['lr_scheduler'].get('factor', 0.1)
        patience = params['lr_scheduler'].get('patience', 10)
        threshold = params['lr_scheduler'].get('threshold', 0.001)
        min_lr = params['lr_scheduler'].get('min_lr', 1e-6)

        scheduler = torch.optim.lr_scheduler.ReduceLROnPlateau(
            optimizer,
            mode=mode,
            factor=factor,
            patience=patience,
            threshold=threshold,
            threshold_mode='rel',
            min_lr=min_lr,
            verbose=True
        )
        logger.info('ReduceLROnPlateau lr_scheduler used')
        wrapper = ReduceLROnPlateauWrapper

    else:
        lr_step_size = params['lr_scheduler']['step_size']
        lr_step_gamma = params['lr_scheduler']['step_gamma']
        scheduler = torch.optim.lr_scheduler.StepLR(optimizer, step_size=lr_step_size, gamma=lr_step_gamma)
        logger.info('StepLR lr_scheduler used')
        wrapper = SchedulerWrapper

    # TODO: ReduceLROnPlateau + warmup
    if 'warmup' in params['lr_scheduler']:
        wrapper = LRScheduler
        # optimiser param groups are not supported with LRScheduler
        # create_lr_scheduler_with_warmup don't works with SchedulerWrapper

    scheduler = wrapper(scheduler)

    if 'warmup' in params['lr_scheduler']:
        scheduler = create_lr_scheduler_with_warmup(scheduler, **params['lr_scheduler.warmup'])
        logger.info('LR warmup used')

    return scheduler


class MlflowHandler:
    def __init__(self, logger):
        self.logger = logger

    def __call__(self, train_engine, valid_engine, optimizer):

        def global_state_transform(*args, **kwargs):
            return train_engine.state.iteration

        self.logger.attach(
            train_engine,
            log_handler=ignite.contrib.handlers.mlflow_logger.OutputHandler(
                tag='train',
                metric_names='all'
            ),
            event_name=Events.ITERATION_STARTED
        )

        self.logger.attach(
            valid_engine,
            log_handler=ignite.contrib.handlers.mlflow_logger.OutputHandler(
                tag='validation',
                metric_names='all',
                global_step_transform=global_state_transform
            ),
            event_name=Events.EPOCH_COMPLETED
        )

        self.logger.attach(
            train_engine,
            log_handler=ignite.contrib.handlers.mlflow_logger.OptimizerParamsHandler(optimizer),
            event_name=Events.ITERATION_STARTED
        )


class TensorboardHandler:
    def __init__(self, log_dir):
        self.logger = SummaryWriter(log_dir)

    def __call__(self, train_engine, valid_engine, optimizer):
        @train_engine.on(Events.ITERATION_COMPLETED)
        def log_training_loss(engine):
            self.logger.add_scalar('train/loss', engine.state.metrics['loss'], engine.state.iteration)


class PrepareEpoch:
    def __init__(self, train_loader):
        self.train_loader = train_loader

    def __call__(self, *args, **kwargs):
        if hasattr(self.train_loader, 'prepare_epoch'):
            self.train_loader.prepare_epoch()


def fit_model(model, train_loader, valid_loader, loss, optimizer, scheduler, params, valid_metrics, train_handlers):
    device = torch.device(params.get('device', 'cpu'))
    model.to(device)

    trainer = create_supervised_trainer(
        model=model,
        optimizer=optimizer,
        loss_fn=loss,
        device=device,
        prepare_batch=batch_to_device,
        output_transform=lambda x, y, y_pred, loss: \
                (loss.item(), x.seq_lens if isinstance(x, PaddedBatch) else \
                    x[next(iter(x.keys()))].seq_lens if isinstance(x, dict) else x[0].seq_lens),
    )

    RunningAverage(output_transform=lambda x: x[0]).attach(trainer, 'loss')
    RunningAverage(output_transform=lambda x: x[1].float().mean()).attach(trainer, 'seq_len')
    pbar = ProgressBar(persist=True, bar_format="")
    pbar.attach(trainer, ['loss', 'seq_len'])

    validation_evaluator = create_supervised_evaluator(
        model=model,
        device=device,
        prepare_batch=batch_to_device,
        metrics= valid_metrics 
    )

    pbar = ProgressBar(persist=True, bar_format="")
    pbar.attach(validation_evaluator)

    trainer.add_event_handler(Events.EPOCH_STARTED, PrepareEpoch(train_loader))

    @trainer.on(Events.EPOCH_COMPLETED)
    def log_training_results(engine):
        validation_evaluator.run(valid_loader)
        metrics = validation_evaluator.state.metrics
        msgs = []
        for metric in metrics.keys():
            msgs.append(f'{metric}: {metrics[metric]:.3f}')
        pbar.log_message(
            f'Epoch: {engine.state.epoch},  {", ".join(msgs)}')

    @validation_evaluator.on(Events.COMPLETED)
    def reduce_step(engine):
        # will be executed every time when validation_evaluator finish run
        # engine is validation_evaluator
        if isinstance(scheduler, ReduceLROnPlateauWrapper):
            metric_value = next(iter(engine.state.metrics.values()))
            scheduler(metric_value)
        else:
            scheduler()

    if params.get('train.use_best_epoch', False):
        best_metric_value = float('-inf')
        best_parameters = {}

        @validation_evaluator.on(Events.COMPLETED)
        def save_best_parameters(engine):
            metric_value = next(iter(engine.state.metrics.values()))
            nonlocal best_metric_value
            nonlocal best_parameters
            if best_metric_value < metric_value:
                best_metric_value = metric_value
                best_parameters = deepcopy(model.state_dict())

    # Stochastic Weight Averaging
    if params.get('train.swa', False):
        @trainer.on(Events.EPOCH_COMPLETED)
        def update_swa(engine):
            if engine.state.epoch >= params['train.swa'].get('swa_start'):
                optimizer.update_swa()

    for handler in train_handlers:
        handler(trainer, validation_evaluator, optimizer)

    trainer.run(train_loader, max_epochs=params['train.n_epoch'])

    if params.get('train.use_best_epoch', False):
        model.load_state_dict(best_parameters)

    elif params.get('train.swa', None):
        optimizer.swap_swa_sgd()
        optimizer.bn_update(train_loader, model, device, prepare_batch=batch_to_device)

    return validation_evaluator.state.metrics


def score_model(model, valid_loader, params):
    device = torch.device(params.get('device', 'cpu'))
    model.to(device)

    pred = []
    true = []

    def process_valid(_, batch):
        x, y = batch_to_device(batch, device, False)

        model.eval()
        with torch.no_grad():
            outputs = model(x)
            pred.append(outputs.cpu().numpy())
            true.append(y.cpu().numpy())

        return outputs, y

    validation_evaluator = Engine(process_valid)

    pbar = ProgressBar(persist=True, bar_format="")
    pbar.attach(validation_evaluator)

    validation_evaluator.run(valid_loader)

    true = np.concatenate(true)
    pred = np.concatenate(pred)

    if params['norm_scores']:
        pred = pred / np.max(pred)
        pred = pred - np.min(pred)

    return true, pred


def block_iterator(iterator, size):
    bucket = list()
    for e in iterator:
        bucket.append(e)
        if len(bucket) >= size:
            yield bucket
            bucket = list()
    if bucket:
        yield bucket


def predict_proba_path(model, path_wc, create_loader, files_per_batch=100):
    params = model.params

    from glob import glob
    import sparkpickle

    data_files = [path for path in glob(path_wc)]

    scores = []
    for fl in block_iterator(data_files, files_per_batch):
        score_data = list()

        for path in fl:
            with open(path, 'rb') as f:
                score_data.extend(dict(e) for e in sparkpickle.load(f))

        loader = create_loader(score_data, params)
        if len(loader) == 0:  # no valid samples in block
            continue

        pred = score_model(model, loader, params)
        scores.append(pred)

    return pd.concat(scores)


class CheckpointHandler:
    def __init__(self, model, **model_checkpoint_params):
        self.ignite_version = ignite.__version__

        self.save_interval = model_checkpoint_params.get('save_interval', 1)
        if self.ignite_version >= '0.3.0':
            del model_checkpoint_params['save_interval']
            model_checkpoint_params['global_step_transform'] = lambda engine, event_name: engine.state.epoch
        self.handler = ModelCheckpoint(**model_checkpoint_params)
        self.model = model

    def __call__(self, train_engine, valid_engine, optimizer):
        if self.ignite_version >= '0.3.0':
            train_engine.add_event_handler(Events.EPOCH_COMPLETED(every=self.save_interval),
                                           self.handler, {'model': self.model})
        else:
            train_engine.add_event_handler(Events.EPOCH_COMPLETED,
                                           self.handler, {'model': self.model})<|MERGE_RESOLUTION|>--- conflicted
+++ resolved
@@ -25,22 +25,11 @@
 
 def batch_to_device(batch, device, non_blocking):
     x, y = batch
-<<<<<<< HEAD
-    if not isinstance(x, dict):
-        new_x = x.to(device=device, non_blocking=non_blocking)
-        new_y = y.to(device=device, non_blocking=non_blocking)
-        return new_x, new_y
-    else:
-        batches = {}
-        for key, sx in x.items():
-            batches[key] = x.to(device=device, non_blocking=non_blocking)
-=======
 
     if isinstance(x, dict):
         batches = {}
         for key, sx in x.items():
             batches[key] = sx.to(device=device, non_blocking=non_blocking)
->>>>>>> 2f699202
         new_y = y.to(device=device, non_blocking=non_blocking)
         return batches, new_y
 
