--- conflicted
+++ resolved
@@ -44,18 +44,6 @@
         If True, print dataset stats during preprocessor fitting and data transformation
     """
 
-<<<<<<< HEAD
-    def __init__(
-        self,
-        col_id: str,
-        cols_event_time: str,
-        cols_category: List[str],
-        cols_log_norm: List[str],
-        cols_identity: List[str],
-        cols_target: List[str] = [],
-        time_transformation: str = 'default',
-        print_dataset_info: bool = False):
-=======
     def __init__(self,
                  col_id: str,
                  cols_event_time: str,
@@ -66,7 +54,6 @@
                  time_transformation: str = 'default',
                  print_dataset_info: bool = False,
                  ):
->>>>>>> 06c6679f
 
         super().__init__(col_id, cols_event_time, cols_category, cols_log_norm, cols_identity, cols_target)
         
