import logging

from .base import DataPreprocessor

logger = logging.getLogger(__name__)


class PysparkDataPreprocessor(DataPreprocessor):
<<<<<<< HEAD
    def __init__(self, col_id, cols_event_time, cols_category, cols_log_norm, cols_identity,
                 print_dataset_info=False):
        super().__init__(col_id, cols_event_time, cols_category, cols_log_norm, cols_identity)
=======
    def __init__(self, col_id, cols_event_time, cols_category, cols_log_norm, cols_target, print_dataset_info=False):
        super().__init__(col_id, cols_event_time, cols_category, cols_log_norm, cols_target)
>>>>>>> e26938c1
        self.print_dataset_info = print_dataset_info

    def _reset(self):
        """Reset internal data-dependent state of the preprocessor, if necessary.
        __init__ parameters are not touched.
        """
        # TODO: pyspark reset data-dependent state of the preprocessor
        pass

    def fit(self, dt, **params):
        """
        Parameters
        ----------
        dt : pandas.DataFrame with flat data

        Returns
        -------
        self : object
            Fitted preprocessor.
        """
        # Reset internal state before fitting
        self._reset()

        # TODO: pyspark fit

        return self

    def transform(self, dt, **params):
        self.check_is_fitted()

        # TODO: pyspark transformation

        return dt

    def check_is_fitted(self):
        # TODO: pyspark is preprocessor fitted check
        pass<|MERGE_RESOLUTION|>--- conflicted
+++ resolved
@@ -6,14 +6,8 @@
 
 
 class PysparkDataPreprocessor(DataPreprocessor):
-<<<<<<< HEAD
-    def __init__(self, col_id, cols_event_time, cols_category, cols_log_norm, cols_identity,
-                 print_dataset_info=False):
-        super().__init__(col_id, cols_event_time, cols_category, cols_log_norm, cols_identity)
-=======
-    def __init__(self, col_id, cols_event_time, cols_category, cols_log_norm, cols_target, print_dataset_info=False):
-        super().__init__(col_id, cols_event_time, cols_category, cols_log_norm, cols_target)
->>>>>>> e26938c1
+    def __init__(self, col_id, cols_event_time, cols_category, cols_log_norm, cols_identity, cols_target, print_dataset_info=False):
+        super().__init__(col_id, cols_event_time, cols_category, cols_log_norm, cols_identity, cols_target)
         self.print_dataset_info = print_dataset_info
 
     def _reset(self):
