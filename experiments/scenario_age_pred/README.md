# Get data

```sh
cd experiments/scenario_age_pred

# download datasets
bin/get-data.sh

# convert datasets from transaction list to features for metric learning
bin/make-datasets.sh
```

# Main scenario, best params

```sh
cd experiments/scenario_age_pred
export SC_DEVICE="cuda"

# Train a supervised model and save scores to the file
python -m scenario_age_pred fit_target params.device="$SC_DEVICE" --conf conf/dataset.hocon conf/fit_target_params.json


# Train the MeLES encoder and take embedidngs; inference
python ../../metric_learning.py params.device="$SC_DEVICE" --conf conf/dataset.hocon conf/mles_params.json
python ../../ml_inference.py    params.device="$SC_DEVICE" --conf conf/dataset.hocon conf/mles_params.json


# Train a special MeLES model for fine-tuning 
# it is quite smaller, than one which is used for embeddings extraction, due to insufficiency labeled data to fine-tune a big model. 
python ../../metric_learning.py params.device="$SC_DEVICE" --conf conf/dataset.hocon conf/mles_params_for_finetuning.json
# Take the pretrained metric learning model and fine tune it in supervised mode; save scores to the file
python -m scenario_age_pred fit_finetuning params.device="$SC_DEVICE" --conf conf/dataset.hocon conf/fit_finetuning_on_mles_params.json


# Train the Contrastive Predictive Coding (CPC) model; inference
python ../../train_cpc.py    params.device="$SC_DEVICE" --conf conf/dataset.hocon conf/cpc_params.json
python ../../ml_inference.py params.device="$SC_DEVICE" --conf conf/dataset.hocon conf/cpc_params.json
# Fine tune the CPC model in supervised mode and save scores to the file
python -m scenario_age_pred fit_finetuning params.device="$SC_DEVICE" --conf conf/dataset.hocon conf/fit_finetuning_on_cpc_params.json


# Train the Contrastive Predictive Coding (CPC v2) model; inference 
python ../../cpc_v2_learning.py params.device="$SC_DEVICE" --conf conf/dataset.hocon conf/cpc_v2_params.json
python ../../ml_inference.py    params.device="$SC_DEVICE" --conf conf/dataset.hocon conf/cpc_v2_params.json


# Run estimation for different approaches
# Check some options with `--help` argument
python -m scenario_age_pred compare_approaches --n_workers 1 \
    --add_baselines --add_emb_baselines \
    --embedding_file_names "mles_embeddings.pickle" "cpc_embeddings.pickle" "cpc_v2_embeddings.pickle" \
    --score_file_names "target_scores" "mles_finetuning_scores" 'cpc_finetuning_scores'


# check the results
cat results/scenario.csv
```

### Semi-supervised setup
```sh
cd experiments/scenario_age_pred
export SC_DEVICE="cuda"

# run semi supervised scenario
./bin/scenario_semi_supervised.sh

# check the results
cat results/semi_scenario_age_pred_*.csv

```

### Test model configurations

```sh
cd experiments/scenario_age_pred
export SC_DEVICE="cuda"

# run all scenarios or select one
./bin/*.sh

# check the results
cat results/scenario_age_pred_*.csv
```

<<<<<<< HEAD
# New baseline via AggFeatureModel

=======
### Transformer network
>>>>>>> 883a5f3c
```sh
cd experiments/scenario_age_pred
export SC_DEVICE="cuda"

<<<<<<< HEAD
# Prepare agg feature encoder and take embedidngs; inference
python ../../metric_learning.py params.device="$SC_DEVICE" --conf conf/dataset.hocon conf/agg_features_params.json
python ../../ml_inference.py    params.device="$SC_DEVICE" --conf conf/dataset.hocon conf/agg_features_params.json

python -m scenario_age_pred compare_approaches --n_workers 5 \
    --add_baselines --add_emb_baselines \
    --embedding_file_names "agg_feat_embed.pickle"
=======
# Train the MeLES encoder on transformer and take embedidngs; inference
python ../../metric_learning.py params.device="$SC_DEVICE" --conf conf/dataset.hocon conf/transformer_params.json
python ../../ml_inference.py    params.device="$SC_DEVICE" --conf conf/dataset.hocon conf/transformer_params.json

python -m scenario_age_pred fit_finetuning \
    params.device="$SC_DEVICE" \
    --conf conf/dataset.hocon conf/fit_finetuning_on_transf_params.json

# Check some options with `--help` argument
python -m scenario_age_pred compare_approaches --n_workers 1 \
    --add_baselines --add_emb_baselines \
    --embedding_file_names "transf_embeddings.pickle" \
    --score_file_names "transf_finetuning_scores"
>>>>>>> 883a5f3c

```<|MERGE_RESOLUTION|>--- conflicted
+++ resolved
@@ -82,25 +82,11 @@
 cat results/scenario_age_pred_*.csv
 ```
 
-<<<<<<< HEAD
-# New baseline via AggFeatureModel
-
-=======
 ### Transformer network
->>>>>>> 883a5f3c
 ```sh
 cd experiments/scenario_age_pred
 export SC_DEVICE="cuda"
 
-<<<<<<< HEAD
-# Prepare agg feature encoder and take embedidngs; inference
-python ../../metric_learning.py params.device="$SC_DEVICE" --conf conf/dataset.hocon conf/agg_features_params.json
-python ../../ml_inference.py    params.device="$SC_DEVICE" --conf conf/dataset.hocon conf/agg_features_params.json
-
-python -m scenario_age_pred compare_approaches --n_workers 5 \
-    --add_baselines --add_emb_baselines \
-    --embedding_file_names "agg_feat_embed.pickle"
-=======
 # Train the MeLES encoder on transformer and take embedidngs; inference
 python ../../metric_learning.py params.device="$SC_DEVICE" --conf conf/dataset.hocon conf/transformer_params.json
 python ../../ml_inference.py    params.device="$SC_DEVICE" --conf conf/dataset.hocon conf/transformer_params.json
@@ -114,6 +100,21 @@
     --add_baselines --add_emb_baselines \
     --embedding_file_names "transf_embeddings.pickle" \
     --score_file_names "transf_finetuning_scores"
->>>>>>> 883a5f3c
+
+```
+
+# New baseline via AggFeatureModel
+
+```sh
+cd experiments/scenario_age_pred
+export SC_DEVICE="cuda"
+
+# Prepare agg feature encoder and take embedidngs; inference
+python ../../metric_learning.py params.device="$SC_DEVICE" --conf conf/dataset.hocon conf/agg_features_params.json
+python ../../ml_inference.py    params.device="$SC_DEVICE" --conf conf/dataset.hocon conf/agg_features_params.json
+
+python -m scenario_age_pred compare_approaches --n_workers 5 \
+    --add_baselines --add_emb_baselines \
+    --embedding_file_names "agg_feat_embed.pickle"
 
 ```