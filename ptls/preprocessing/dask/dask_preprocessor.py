--- conflicted
+++ resolved
@@ -1,12 +1,6 @@
 import logging
 import pandas as pd
 import numpy as np
-<<<<<<< HEAD
-from typing import List, Dict, Union, Optional
-import dask.dataframe as dd
-from pandas.core.window import Window
-from pymonad.either import Either
-=======
 from typing import List, Dict, Union, Callable
 from functools import reduce
 from operator import iadd
@@ -15,9 +9,8 @@
 import dask.dataframe as dd
 from pymonad.either import Either
 from pymonad.maybe import Maybe
->>>>>>> 7b5bc9e5
 
-from ptls.preprocessing.base.data_preprocessor import DataPreprocessor
+from ptls.preprocessing.base import DataPreprocessor
 from ptls.preprocessing.base.transformation.col_category_transformer import ColCategoryTransformer
 from ptls.preprocessing.base.transformation.col_identity_transformer import ColIdentityEncoder
 from ptls.preprocessing.base.transformation.col_numerical_transformer import ColTransformer
@@ -25,12 +18,8 @@
 from ptls.preprocessing.dask.dask_transformation.event_time import DatetimeToTimestamp
 from ptls.preprocessing.dask.dask_transformation.frequency_encoder import FrequencyEncoder
 from ptls.preprocessing.dask.dask_transformation.user_group_transformer import UserGroupTransformer
-<<<<<<< HEAD
-from ptls.util import OperationParameters
-=======
 from ptls.preprocessing.multithread_dispatcher import DaskDispatcher
 from ptls.preprocessing.util import determine_n_jobs
->>>>>>> 7b5bc9e5
 
 logger = logging.getLogger(__name__)
 
@@ -71,74 +60,6 @@
     """
 
     def __init__(self,
-<<<<<<< HEAD
-                 params: Optional[OperationParameters] = None
-                 ):
-        ###############################################
-        # Create dask backend
-        self.dask_load_func = {'parquet': dd.read_parquet,
-                               'csv': dd.read_csv,
-                               'json': dd.read_json}
-        self.dask_df = self._create_dask_dataset(params.get('path', None))
-
-        ###############################################
-        # Init class attributes
-        col_id = params.get('col_id', None)
-        cols_category = params.get('cols_category', [])
-        cts_category = params.get('cts_category', [])
-        cols_numerical = params.get('cols_numerical', [])
-        cols_last_item = params.get('cols_identity', [])
-        cols_identity = params.get('cols_identity', [])
-        ct_event_time = params.get('col_event_time', None)
-        evetn_transform = params.get('event_time_transformation', 'dt_to_timestamp')
-        category_transformation = params.get('category_transformation', 'frequency')
-        max_trx_count = params.get('max_trx_count', None)
-        max_cat_num = params.get('max_cat_num', 10000)
-        cts_category = params.get('cts_category', [])
-        return_records = params.get('return_records',True)
-        ###############################################
-        # Apply transformation to init columns
-        cts_numerical = [ColIdentityEncoder(col_name_original=col) for col in cols_numerical]
-        ct_event_time = Either(ct_event_time,
-                               monoid=[ct_event_time, evetn_transform == 'dt_to_timestamp']).either(
-            left_function=lambda x: ColIdentityEncoder(col_name_original=ct_event_time,
-                                                       col_name_target='event_time',
-                                                       is_drop_original_col=False),
-            right_function=lambda x: DatetimeToTimestamp(col_name_original=params.get('col_event_time', None)))
-        t_user_group = UserGroupTransformer(col_name_original=col_id,
-                                            cols_last_item=cols_last_item,
-                                            max_trx_count=max_trx_count)
-        cts_category = []
-        cts_category_func = lambda col: Either(col,
-                               monoid=[col, category_transformation == 'frequency']).either(
-            left_function=lambda x: cts_category.append(x) if type(x) is not str
-            else cts_category.append(CategoryIdentityEncoder(col_name_original=x)),
-            right_function=lambda x :cts_category.append(FrequencyEncoder(col_name_original=x,
-                                                                         max_cat_num=max_cat_num.get(x) if type(max_cat_num) is dict else max_cat_num)))
-        cts_category_eval = list(map(cts_category_func,cols_category))
-
-
-
-
-        ###############################################
-        # Overload parent class
-        super().__init__(
-            col_event_time=ct_event_time,
-            cols_category=cts_category,
-            cols_numerical=cts_numerical,
-            cols_identity=cols_identity,
-            t_user_group=t_user_group,
-            return_records=return_records
-        )
-
-    def _create_dask_dataset(self, path):
-        for dataset in ['csv', 'json', 'parquet']:
-            if path.__contains__(dataset):
-                break
-            else:
-                raise AttributeError
-        df = self.dask_load_func[dataset](path)
-=======
                  col_id: str,
                  col_event_time: Union[str, ColTransformer],
                  event_time_transformation: str = 'dt_to_timestamp',
@@ -208,7 +129,6 @@
                 df = self.dask_load_func[dataset](path_or_data)
             elif dataset == 'pd.DataFrame':
                 df = self.dask_load_func[dataset](path_or_data, npartitions=self.n_jobs*5)
->>>>>>> 7b5bc9e5
         return df
 
     def categorize(self):
